# Copyright © Idiap Research Institute <contact@idiap.ch>
#
# SPDX-License-Identifier: BSD-3-Clause

name: pre-commit

on:
  pull_request:
  push:
    branches: [main]

jobs:
  pre-commit:
    runs-on: ubuntu-latest
    steps:
<<<<<<< HEAD
      - uses: actions/checkout@v5
      - uses: actions/setup-python@v5
=======
      - uses: actions/checkout@v4
      - uses: actions/setup-python@v6
>>>>>>> 8f5707bc
      - uses: pre-commit/action@v3.0.1<|MERGE_RESOLUTION|>--- conflicted
+++ resolved
@@ -13,11 +13,6 @@
   pre-commit:
     runs-on: ubuntu-latest
     steps:
-<<<<<<< HEAD
       - uses: actions/checkout@v5
-      - uses: actions/setup-python@v5
-=======
-      - uses: actions/checkout@v4
       - uses: actions/setup-python@v6
->>>>>>> 8f5707bc
       - uses: pre-commit/action@v3.0.1